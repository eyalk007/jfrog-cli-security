--- conflicted
+++ resolved
@@ -643,7 +643,15 @@
 	}
 }
 
-<<<<<<< HEAD
+func getSignedDescriptions(currentFormat format.OutputFormat) bool {
+	allowEmojis, err := strconv.ParseBool(os.Getenv(utils.IsAllowEmojis))
+	if err != nil {
+		// default value
+		allowEmojis = true
+	}
+	return currentFormat == format.Sarif && allowEmojis
+}
+
 func processScanResults(params *AuditParams, cmdResults *results.SecurityCommandResults) *results.SecurityCommandResults {
 	// In new flow we get remediation from Xray service
 	if params.remediationService {
@@ -721,13 +729,4 @@
 		return fmt.Errorf("failed to fetch violations: %s", err.Error())
 	}
 	return
-=======
-func getSignedDescriptions(currentFormat format.OutputFormat) bool {
-	allowEmojis, err := strconv.ParseBool(os.Getenv(utils.IsAllowEmojis))
-	if err != nil {
-		// default value
-		allowEmojis = true
-	}
-	return currentFormat == format.Sarif && allowEmojis
->>>>>>> eb654126
 }
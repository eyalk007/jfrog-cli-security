package cyclonedxparser

import (
	"fmt"
	"os"
	"time"

	"github.com/CycloneDX/cyclonedx-go"
	"github.com/owenrumney/go-sarif/v3/pkg/report/v210/sarif"

	"github.com/jfrog/jfrog-client-go/utils/log"
	"github.com/jfrog/jfrog-client-go/xray/services"
	xscServices "github.com/jfrog/jfrog-client-go/xsc/services"

	"github.com/jfrog/jfrog-cli-security/utils"
	"github.com/jfrog/jfrog-cli-security/utils/formats"
	"github.com/jfrog/jfrog-cli-security/utils/formats/cdxutils"
	"github.com/jfrog/jfrog-cli-security/utils/formats/sarifutils"
	"github.com/jfrog/jfrog-cli-security/utils/formats/violationutils"
	"github.com/jfrog/jfrog-cli-security/utils/jasutils"
	"github.com/jfrog/jfrog-cli-security/utils/results"
	"github.com/jfrog/jfrog-cli-security/utils/severityutils"
)

const (
	// When template is used, provide <SCAN_TYPE>, locationIdTemplate
	jasIssueLocationPropertyTemplate = "jfrog:%s:location:" + results.LocationIdTemplate
	// Properties for secret validation
	secretValidationPropertyTemplate         = "jfrog:secret-validation:status:" + results.LocationIdTemplate
	secretValidationMetadataPropertyTemplate = "jfrog:secret-validation:metadata:" + results.LocationIdTemplate
	// Git context property
<<<<<<< HEAD
	jasIssueGitContextProperty = "jfrog:git:context"
=======
	gitContextProperty = "jfrog:git:context"
>>>>>>> 632dfc16
)

type CmdResultsCycloneDxConverter struct {
	entitledForJas bool
	gitContext     *xscServices.XscGitInfoContext
	xrayVersion    string

	targetsComponent map[string]cyclonedx.Component
	currentTarget    results.ScanTarget
	bom              *cyclonedx.BOM
}

func NewCmdResultsCycloneDxConverter() *CmdResultsCycloneDxConverter {
	return &CmdResultsCycloneDxConverter{}
}

func (cdc *CmdResultsCycloneDxConverter) Get() (bom *cyclonedx.BOM, err error) {
	if cdc.bom == nil {
		return cyclonedx.NewBOM(), nil
	}
	bom = cdc.bom
	bom.Metadata.Component, err = cdc.getMetadataComponent()
	// Append git context to the BOM metadata if exists
	if cdc.gitContext != nil {
		if gitContextStr, err := utils.GetAsJsonString(cdc.gitContext, true, true); err != nil {
			log.Warn("Failed to serialize git context to JSON: %v", err)
		} else {
			bom.Metadata.Component.Properties = cdxutils.AppendProperties(bom.Metadata.Component.Properties, cyclonedx.Property{
<<<<<<< HEAD
				Name:  jasIssueGitContextProperty,
=======
				Name:  gitContextProperty,
>>>>>>> 632dfc16
				Value: gitContextStr,
			})
		}
	}
	return
}

func (cdc *CmdResultsCycloneDxConverter) Reset(cmdType utils.CommandType, multiScanId, xrayVersion string, entitledForJas, multipleTargets bool, gitContext *xscServices.XscGitInfoContext, generalError error) (err error) {
	cdc.entitledForJas = entitledForJas
	cdc.gitContext = gitContext
	cdc.xrayVersion = xrayVersion
	// Reset the BOM
	cdc.bom = cyclonedx.NewBOM()
	cdc.bom.SerialNumber = cdxutils.GetSerialNumber(multiScanId)
	cdc.bom.Metadata = &cyclonedx.Metadata{
		Timestamp: time.Now().Format(time.RFC3339),
		Authors:   &[]cyclonedx.OrganizationalContact{{Name: "JFrog"}},
	}
	cdc.targetsComponent = make(map[string]cyclonedx.Component)
	return
}

func (cdc *CmdResultsCycloneDxConverter) ParseNewTargetResults(target results.ScanTarget, errors ...error) (err error) {
	if cdc.bom == nil {
		return results.ErrResetConvertor
	}
	cdc.currentTarget = target
	cdc.setTargetComponent(target.Target, cdxutils.CreateFileOrDirComponent(target.Target))
	return
}

func (cdc *CmdResultsCycloneDxConverter) DeprecatedParseScaIssues(descriptors []string, scaResponse results.ScanResult[services.ScanResponse], applicableScan ...results.ScanResult[[]*sarif.Run]) (err error) {
	if cdc.bom == nil {
		return results.ErrResetConvertor
	}
	cdc.addXrayToolIfMissing()
	cdc.addJasService(applicableScan)
	return results.ForEachScanGraphVulnerability(cdc.currentTarget, descriptors, scaResponse.Scan.Vulnerabilities, cdc.entitledForJas, results.ScanResultsToRuns(applicableScan), results.ParseScanGraphVulnerabilityToSbom(cdc.bom))
}

func (cdc *CmdResultsCycloneDxConverter) DeprecatedParseLicenses(scaResponse results.ScanResult[services.ScanResponse]) (err error) {
	if cdc.bom == nil {
		return results.ErrResetConvertor
	}
	cdc.addXrayToolIfMissing()
	return results.ForEachLicense(cdc.currentTarget, scaResponse.Scan.Licenses, results.ParseScanGraphLicenseToSbom(cdc.bom))
}

func (cdc *CmdResultsCycloneDxConverter) ParseSbom(sbom *cyclonedx.BOM) (err error) {
	if cdc.bom == nil {
		return results.ErrResetConvertor
	}
	if sbom == nil {
		return
	}
	// Append the information from the sbom to the current BOM
	cdc.appendMetadata(sbom.Metadata)
	cdxutils.AppendComponents(cdc.bom, sbom.Components)
	cdxutils.AppendDependencies(cdc.bom, sbom.Dependencies)
	return
}

func (cdc *CmdResultsCycloneDxConverter) ParseSbomLicenses(components []cyclonedx.Component, dependencies ...cyclonedx.Dependency) (err error) {
	// In CycloneDX, licenses are part of the components and dependencies, so we don't need to parse them separately.
	return nil
}

func (cdc *CmdResultsCycloneDxConverter) ParseCVEs(enrichedSbom results.ScanResult[*cyclonedx.BOM], applicableScan ...results.ScanResult[[]*sarif.Run]) (err error) {
	if cdc.bom == nil {
		return results.ErrResetConvertor
	}
	if enrichedSbom.Scan == nil || enrichedSbom.Scan.Vulnerabilities == nil || len(*enrichedSbom.Scan.Vulnerabilities) == 0 {
		// No vulnerabilities to parse
		return
	}
	cdc.addJasService(applicableScan)
	return results.ForEachScaBomVulnerability(cdc.currentTarget, enrichedSbom.Scan, cdc.entitledForJas, results.ScanResultsToRuns(applicableScan),
		func(vulnToParse cyclonedx.Vulnerability, compToParse cyclonedx.Component, fixedVersion *[]cyclonedx.AffectedVersions, applicability *formats.Applicability, severity severityutils.Severity) (e error) {
			// Add the vulnerability related component if it is not already existing
			cdc.getOrCreateScaComponent(compToParse)
			// Add the vulnerability to the BOM if it is not already existing
			vulnerability := cdc.getOrCreateScaIssue(vulnToParse)
			// Attach JAS information to the vulnerability
			results.AttachApplicabilityToVulnerability(cdc.bom, vulnerability, applicability)
			return
		},
	)
}

func (cdc *CmdResultsCycloneDxConverter) ParseSecrets(secrets ...results.ScanResult[[]*sarif.Run]) (err error) {
	if cdc.bom == nil {
		return results.ErrResetConvertor
	}
	source := cdc.addJasService(secrets)
	return results.ForEachJasIssue(results.ScanResultsToRuns(secrets), cdc.entitledForJas, func(run *sarif.Run, rule *sarif.ReportingDescriptor, severity severityutils.Severity, result *sarif.Result, location *sarif.Location) (e error) {
		startLine := sarifutils.GetLocationStartLine(location)
		startColumn := sarifutils.GetLocationStartColumn(location)
		endLine := sarifutils.GetLocationEndLine(location)
		endColumn := sarifutils.GetLocationEndColumn(location)
		// Create or get the affected component
		affectedComponent := cdc.getOrCreateFileComponent(getRelativePath(location, cdc.currentTarget))
		// Create a new JAS vulnerability, add it to the BOM and return it
		properties := []cyclonedx.Property{}
		applicabilityStatus := jasutils.NotScanned
		if secretValidation := results.GetJasResultApplicability(result); secretValidation != nil {
			// Secret validation results exist
			applicabilityStatus = jasutils.ConvertToApplicabilityStatus(secretValidation.Status)
			properties = append(properties, cyclonedx.Property{
				Name:  fmt.Sprintf(secretValidationPropertyTemplate, affectedComponent.BOMRef, startLine, startColumn, endLine, endColumn),
				Value: secretValidation.Status,
			})
			if secretValidation.ScannerDescription != "" {
				properties = append(properties, cyclonedx.Property{
					Name:  fmt.Sprintf(secretValidationMetadataPropertyTemplate, affectedComponent.BOMRef, startLine, startColumn, endLine, endColumn),
					Value: secretValidation.ScannerDescription,
				})
			}
		}
		ratings := []cyclonedx.VulnerabilityRating{severityutils.CreateSeverityRating(severity, applicabilityStatus, source)}
		jasIssue := cdc.getOrCreateJasIssue(sarifutils.GetResultRuleId(result), getSecretScannerRuleId(rule), sarifutils.GetResultMsgText(result), sarifutils.GetRuleShortDescriptionText(rule), source, sarifutils.GetRuleCWE(rule), ratings)
		// Add the location to the vulnerability
		properties = append(properties, cyclonedx.Property{
			Name:  fmt.Sprintf(jasIssueLocationPropertyTemplate, "secret", affectedComponent.BOMRef, startLine, startColumn, endLine, endColumn),
			Value: sarifutils.GetLocationSnippetText(location),
		})
		results.AddFileIssueAffects(jasIssue, *affectedComponent, properties...)
		return
	})
}

func getSecretScannerRuleId(rule *sarif.ReportingDescriptor) string {
	ruleId := sarifutils.GetRuleScannerId(rule)
	if ruleId == "" {
		return ""
	}
	return fmt.Sprintf("EXP-%s", ruleId)
}

func (cdc *CmdResultsCycloneDxConverter) ParseIacs(iacs ...results.ScanResult[[]*sarif.Run]) (err error) {
	if cdc.bom == nil {
		return results.ErrResetConvertor
	}
	// return
	source := cdc.addJasService(iacs)
	return results.ForEachJasIssue(results.ScanResultsToRuns(iacs), cdc.entitledForJas, func(run *sarif.Run, rule *sarif.ReportingDescriptor, severity severityutils.Severity, result *sarif.Result, location *sarif.Location) (e error) {
		affectedComponent := cdc.getOrCreateFileComponent(getRelativePath(location, cdc.currentTarget))
		// Create a new JAS vulnerability, add it to the BOM and return it
		ratings := []cyclonedx.VulnerabilityRating{severityutils.CreateSeverityRating(severity, jasutils.Applicable, source)}
		jasIssue := cdc.getOrCreateJasIssue(sarifutils.GetResultRuleId(result), sarifutils.GetRuleScannerId(rule), sarifutils.GetResultMsgText(result), sarifutils.GetRuleShortDescriptionText(rule), source, sarifutils.GetRuleCWE(rule), ratings)
		// Add the location to the vulnerability
		results.AddFileIssueAffects(jasIssue, *affectedComponent, cyclonedx.Property{
			Name: fmt.Sprintf(
				jasIssueLocationPropertyTemplate, "iac", affectedComponent.BOMRef,
				sarifutils.GetLocationStartLine(location), sarifutils.GetLocationStartColumn(location), sarifutils.GetLocationEndLine(location), sarifutils.GetLocationEndColumn(location),
			),
			Value: sarifutils.GetLocationSnippetText(location),
		})
		return
	})
}

func (cdc *CmdResultsCycloneDxConverter) ParseSast(sast ...results.ScanResult[[]*sarif.Run]) (err error) {
	if cdc.bom == nil {
		return results.ErrResetConvertor
	}
	source := cdc.addJasService(sast)
	return results.ForEachJasIssue(results.ScanResultsToRuns(sast), cdc.entitledForJas, func(run *sarif.Run, rule *sarif.ReportingDescriptor, severity severityutils.Severity, result *sarif.Result, location *sarif.Location) (e error) {
		affectedComponent := cdc.getOrCreateFileComponent(getRelativePath(location, cdc.currentTarget))
		// Create a new JAS vulnerability, add it to the BOM and return it
		ratings := []cyclonedx.VulnerabilityRating{severityutils.CreateSeverityRating(severity, jasutils.Applicable, source)}
		jasIssue := cdc.getOrCreateJasIssue(sarifutils.GetResultRuleId(result), sarifutils.GetRuleScannerId(rule), sarifutils.GetResultMsgText(result), sarifutils.GetRuleShortDescriptionText(rule), source, sarifutils.GetRuleCWE(rule), ratings)
		// Add the location to the vulnerability
		results.AddFileIssueAffects(jasIssue, *affectedComponent, cyclonedx.Property{
			Name: fmt.Sprintf(
				jasIssueLocationPropertyTemplate, "sast", affectedComponent.BOMRef,
				sarifutils.GetLocationStartLine(location), sarifutils.GetLocationStartColumn(location), sarifutils.GetLocationEndLine(location), sarifutils.GetLocationEndColumn(location),
			),
			Value: sarifutils.GetLocationSnippetText(location),
		})
		return
	})
}

func (cdc *CmdResultsCycloneDxConverter) ParseViolations(violations ...violationutils.Violation) (err error) {
	// Violations are not supported in CycloneDX
	log.Warn("Violations are not supported in CycloneDX. Skipping violations parsing.")
	return
}

func (cdc *CmdResultsCycloneDxConverter) getMetadataComponent() (component *cyclonedx.Component, err error) {
	if len(cdc.targetsComponent) == 0 {
		// No targets
		return
	}
	if len(cdc.targetsComponent) == 1 {
		for _, target := range cdc.targetsComponent {
			// Single target - return the only component
			return &target, nil
		}
	}
	// Multiple targets, main component is the current working directory
	currentWd, err := os.Getwd()
	if err != nil {
		return
	}
	wdComponent := cdxutils.CreateFileOrDirComponent(currentWd)
	for _, target := range cdc.targetsComponent {
		if target.BOMRef == wdComponent.BOMRef {
			// The current working directory is already the main component
			continue
		}
		if wdComponent.Components == nil {
			wdComponent.Components = &[]cyclonedx.Component{}
		}
		// Add the target component as a sub-component of the current working directory
		*wdComponent.Components = append(*wdComponent.Components, target)
	}
	component = &wdComponent
	return
}

func (cdc *CmdResultsCycloneDxConverter) appendMetadata(metadata *cyclonedx.Metadata) {
	if metadata == nil {
		return
	}
	if metadata.Tools != nil && metadata.Tools.Services != nil && len(*metadata.Tools.Services) > 0 {
		for _, service := range *metadata.Tools.Services {
			cdxutils.AddServiceToBomIfNotExists(cdc.bom, service)
		}
	}
	// Resolve the target path from the SBOM metadata component if it exists and set it as the target component.
	if metadata.Component != nil && metadata.Component.Type == cyclonedx.ComponentTypeFile {
		cdc.setTargetComponent(metadata.Component.Name, *metadata.Component)
	}
}

func (cdc *CmdResultsCycloneDxConverter) setTargetComponent(target string, component cyclonedx.Component) {
	cdc.targetsComponent[target] = component
}

func (cdc *CmdResultsCycloneDxConverter) addJasService(runs []results.ScanResult[[]*sarif.Run]) (service *cyclonedx.Service) {
	for _, runInfo := range runs {
		for _, run := range runInfo.Scan {
			// Add tool if missing
			if run == nil || run.Tool.Driver == nil {
				continue
			}
			service = &cyclonedx.Service{
				Name:    sarifutils.GetRunToolName(run),
				Version: sarifutils.GetToolVersion(run),
			}
			cdxutils.AddServiceToBomIfNotExists(cdc.bom, *service)
		}
	}
	return
}

func (cdc *CmdResultsCycloneDxConverter) getOrCreateFileComponent(filePathOrUri string) (component *cyclonedx.Component) {
	if component = cdxutils.SearchComponentByRef(cdc.bom.Components, cdxutils.GetFileRef(filePathOrUri)); component != nil {
		return
	}
	if cdc.bom.Components == nil {
		cdc.bom.Components = &[]cyclonedx.Component{}
	}
	*cdc.bom.Components = append(*cdc.bom.Components, cdxutils.CreateFileOrDirComponent(filePathOrUri))
	return &(*cdc.bom.Components)[len(*cdc.bom.Components)-1]
}

func (cdc *CmdResultsCycloneDxConverter) getOrCreateJasIssue(ref, id, msg, description string, source *cyclonedx.Service, cwe []string, ratings []cyclonedx.VulnerabilityRating, properties ...cyclonedx.Property) (vulnerability *cyclonedx.Vulnerability) {
	if vulnerability = cdxutils.SearchVulnerabilityByRef(cdc.bom, ref); vulnerability != nil {
		return
	}
	// Create a new SCA vulnerability, add it to the BOM and return it
	if cdc.bom.Vulnerabilities == nil {
		cdc.bom.Vulnerabilities = &[]cyclonedx.Vulnerability{}
	}
	params := cdxutils.CdxVulnerabilityParams{
		Ref:         ref,
		ID:          id,
		Description: description,
		Details:     msg,
		Service:     source,
		CWE:         cwe,
		Ratings:     ratings,
	}
	*cdc.bom.Vulnerabilities = append(*cdc.bom.Vulnerabilities, cdxutils.CreateBaseVulnerability(params, properties...))
	return &(*cdc.bom.Vulnerabilities)[len(*cdc.bom.Vulnerabilities)-1]
}

func (cdc *CmdResultsCycloneDxConverter) getOrCreateScaComponent(compToParse cyclonedx.Component) (component *cyclonedx.Component) {
	if component = cdxutils.SearchComponentByRef(cdc.bom.Components, compToParse.BOMRef); component != nil {
		// The component is already in the BOM
		return
	}
	// The component is not in the BOM, add it
	if cdc.bom.Components == nil {
		cdc.bom.Components = &[]cyclonedx.Component{}
	}
	*cdc.bom.Components = append(*cdc.bom.Components, compToParse)
	return &(*cdc.bom.Components)[len(*cdc.bom.Components)-1]
}

func (cdc *CmdResultsCycloneDxConverter) getOrCreateScaIssue(vulnToParse cyclonedx.Vulnerability) (vulnerability *cyclonedx.Vulnerability) {
	if vulnerability = cdxutils.SearchVulnerabilityByRef(cdc.bom, vulnToParse.BOMRef); vulnerability != nil {
		return
	}
	// Add the vulnerability to the BOM
	if cdc.bom.Vulnerabilities == nil {
		cdc.bom.Vulnerabilities = &[]cyclonedx.Vulnerability{}
	}
	*cdc.bom.Vulnerabilities = append(*cdc.bom.Vulnerabilities, vulnToParse)
	vulnerability = &(*cdc.bom.Vulnerabilities)[len(*cdc.bom.Vulnerabilities)-1]
	// Ensure the source is set for the vulnerability
	if vulnerability.Source == nil {
		vulnerability.Source = &cyclonedx.Source{Name: cdc.addXrayToolIfMissing().Name}
	} else if source := cdxutils.SearchForServiceByName(cdc.bom, vulnerability.Source.Name); source == nil {
		cdxutils.AddServiceToBomIfNotExists(cdc.bom, cyclonedx.Service{Name: vulnerability.Source.Name})
	}
	return
}

func (cdc *CmdResultsCycloneDxConverter) addXrayToolIfMissing() (service *cyclonedx.Service) {
	if service = cdxutils.SearchForServiceByName(cdc.bom, utils.XrayToolName); service != nil || cdc.bom == nil {
		// The service is already in the BOM
		return
	}
	service = &cyclonedx.Service{
		Name:    utils.XrayToolName,
		Version: cdc.xrayVersion,
	}
	cdxutils.AddServiceToBomIfNotExists(cdc.bom, *service)
	return
}

func getRelativePath(location *sarif.Location, target results.ScanTarget) (relativePath string) {
	return utils.GetRelativePath(sarifutils.GetLocationFileName(location), utils.ToURI(target.Target))
}<|MERGE_RESOLUTION|>--- conflicted
+++ resolved
@@ -29,11 +29,7 @@
 	secretValidationPropertyTemplate         = "jfrog:secret-validation:status:" + results.LocationIdTemplate
 	secretValidationMetadataPropertyTemplate = "jfrog:secret-validation:metadata:" + results.LocationIdTemplate
 	// Git context property
-<<<<<<< HEAD
-	jasIssueGitContextProperty = "jfrog:git:context"
-=======
 	gitContextProperty = "jfrog:git:context"
->>>>>>> 632dfc16
 )
 
 type CmdResultsCycloneDxConverter struct {
@@ -62,11 +58,7 @@
 			log.Warn("Failed to serialize git context to JSON: %v", err)
 		} else {
 			bom.Metadata.Component.Properties = cdxutils.AppendProperties(bom.Metadata.Component.Properties, cyclonedx.Property{
-<<<<<<< HEAD
-				Name:  jasIssueGitContextProperty,
-=======
 				Name:  gitContextProperty,
->>>>>>> 632dfc16
 				Value: gitContextStr,
 			})
 		}

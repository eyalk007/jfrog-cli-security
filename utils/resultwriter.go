--- conflicted
+++ resolved
@@ -174,13 +174,8 @@
 			}
 		}
 	}
-<<<<<<< HEAD
 	if isScanRequested(rw.subScansPreformed, SecretsScan, rw.results.ResultType) {
 		if err = PrintSecretsTable(rw.results.ExtendedScanResults.SecretsScanResults, rw.results.ExtendedScanResults.EntitledForJas); err != nil {
-=======
-	if shouldPrintTable(rw.subScansPreformed, SecretsScan, rw.results.ResultType) {
-		if err = PrintSecretsTable(rw.results.ExtendedScanResults.SecretsScanResults, rw.results.ExtendedScanResults.EntitledForJas, rw.results.ExtendedScanResults.SecretValidation); err != nil {
->>>>>>> 6943f320
 			return
 		}
 	}
@@ -799,9 +794,6 @@
 	}
 	if snippet := sarifutils.GetLocationSnippet(location); snippet != "" {
 		content += fmt.Sprintf("\nEvidence: %s", snippet)
-	}
-	if tokenValidation := GetResultPropertyTokenValidation(result); tokenValidation != "" {
-		content += fmt.Sprintf("\nToken Validation %s", tokenValidation)
 	}
 	return
 }
